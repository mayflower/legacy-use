# Multi-stage build for frontend optimization
FROM node:20-slim as builder

ENV DEBIAN_FRONTEND=noninteractive

# Install build dependencies
RUN apt-get update && \
    apt-get install -y \
    curl \
    ca-certificates \
    && apt-get clean \
    && rm -rf /var/lib/apt/lists/*

# Create user
ENV USERNAME=legacy-use-mgmt
ENV HOME=/home/$USERNAME
RUN useradd -m -s /bin/bash -d $HOME $USERNAME

USER $USERNAME
WORKDIR $HOME

# Copy package files first for better layer caching
COPY --chown=$USERNAME:$USERNAME package.json package-lock.json $HOME/

# Install all dependencies (including dev dependencies for building)
<<<<<<< HEAD
RUN npm ci && npm cache clean --force
=======
RUN cd $HOME/app && npm install && npm cache clean --force
>>>>>>> 1a4254ce

# Copy source code in correct structure
COPY --chown=$USERNAME:$USERNAME app/ $HOME/app/
COPY --chown=$USERNAME:$USERNAME public/ $HOME/public/
COPY --chown=$USERNAME:$USERNAME index.html vite.config.js $HOME/

# Final runtime stage
FROM node:20-slim

ENV DEBIAN_FRONTEND=noninteractive

# Install runtime dependencies
RUN apt-get update && \
    apt-get install -y \
    curl \
    ca-certificates \
    && apt-get clean \
    && rm -rf /var/lib/apt/lists/*

# Create user
ENV USERNAME=legacy-use-mgmt
ENV HOME=/home/$USERNAME
RUN useradd -m -s /bin/bash -d $HOME $USERNAME

USER $USERNAME
WORKDIR $HOME

# Copy all necessary files from builder stage
COPY --from=builder --chown=$USERNAME:$USERNAME $HOME/package.json $HOME/package-lock.json $HOME/
COPY --from=builder --chown=$USERNAME:$USERNAME $HOME/app $HOME/app
COPY --from=builder --chown=$USERNAME:$USERNAME $HOME/public $HOME/public
COPY --from=builder --chown=$USERNAME:$USERNAME $HOME/index.html $HOME/vite.config.js $HOME/

# Create entrypoint script
RUN echo '#!/bin/bash\n\
set -e\n\
\n\
echo "Starting React app"\n\
\n\
# Check if debug mode is enabled\n\
if [ "${LEGACY_USE_DEBUG:-0}" = "1" ]; then\n\
    echo "Debug mode: Installing/updating node dependencies"\n\
    npm install && npm cache clean --force\n\
fi\n\
\n\
echo "Starting development server"\n\
exec npm start' > $HOME/entrypoint.sh && \
    chmod +x $HOME/entrypoint.sh

EXPOSE 5173

ENTRYPOINT ["./entrypoint.sh"]<|MERGE_RESOLUTION|>--- conflicted
+++ resolved
@@ -23,11 +23,7 @@
 COPY --chown=$USERNAME:$USERNAME package.json package-lock.json $HOME/
 
 # Install all dependencies (including dev dependencies for building)
-<<<<<<< HEAD
-RUN npm ci && npm cache clean --force
-=======
-RUN cd $HOME/app && npm install && npm cache clean --force
->>>>>>> 1a4254ce
+RUN cd $HOME && npm install && npm cache clean --force
 
 # Copy source code in correct structure
 COPY --chown=$USERNAME:$USERNAME app/ $HOME/app/
