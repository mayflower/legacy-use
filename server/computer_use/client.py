from typing import Iterable

import httpx
from anthropic import APIStatusError, AsyncAnthropic
from anthropic._compat import cached_property
from anthropic._legacy_response import LegacyAPIResponse
from anthropic._models import FinalRequestOptions
from anthropic._types import NotGiven
from anthropic.resources.beta.beta import AsyncBeta, AsyncBetaWithRawResponse
from anthropic.resources.beta.messages.messages import (
    AsyncMessages,
    AsyncMessagesWithRawResponse,
)
from anthropic.types.beta import BetaMessage, BetaMessageParam, BetaTextBlockParam

from server.computer_use.logging import logger
from server.settings import settings


class LegacyAsyncMessagesWithRawResponse(AsyncMessagesWithRawResponse):
    def __init__(self, messages: AsyncMessages) -> None:
        super().__init__(messages)
<<<<<<< HEAD
        self.create = self._legacy_use_create
        if not settings.LEGACYUSE_PROXY_BASE_URL:
            raise ValueError('LEGACYUSE_PROXY_BASE_URL is not set')
        self.base_url = settings.LEGACYUSE_PROXY_BASE_URL
=======
        self._api_key = getattr(messages._client, 'api_key', None)
        self.create = self._legacy_use_create
>>>>>>> 8ea4a40b

    def with_parse(self, response_json: dict) -> LegacyAPIResponse[BetaMessage]:
        # Create a proper httpx.Response with request information
        request = httpx.Request(
            method='POST',
<<<<<<< HEAD
            url=self.base_url + 'create',
=======
            url=settings.LEGACYUSE_PROXY_BASE_URL + 'create',
>>>>>>> 8ea4a40b
            headers={'Content-Type': 'application/json'},
        )
        raw_response = httpx.Response(
            status_code=200, json=response_json, request=request
        )

        return LegacyAPIResponse(
            raw=raw_response,
            cast_to=BetaMessage,
            client=self._messages._client,
            stream=False,
            stream_cls=None,
            options=FinalRequestOptions(
                method='POST',
<<<<<<< HEAD
                url=self.base_url + 'create',
=======
                url=settings.LEGACYUSE_PROXY_BASE_URL + 'create',
>>>>>>> 8ea4a40b
                headers={'Content-Type': 'application/json'},
                json_data=response_json,
                post_parser=NotGiven(),
            ),
            retries_taken=0,
        )

    async def _legacy_use_create(
        self,
        *,
        max_tokens: int,
        messages: list[BetaMessageParam],
        model: str,
        system: str | Iterable[BetaTextBlockParam],
        tools: list,
        betas: list[str],
        **kwargs,
    ) -> LegacyAPIResponse[BetaMessage]:
<<<<<<< HEAD
        url = self.base_url + 'create'
        headers = {
            'x-api-key': self._messages._client.api_key,
=======
        url = settings.LEGACYUSE_PROXY_BASE_URL + 'create'
        api_key = self._api_key
        if not api_key:
            raise ValueError('LegacyUseClient requires an Anthropic API key')

        headers = {
            'x-api-key': api_key,
>>>>>>> 8ea4a40b
            'Content-Type': 'application/json',
        }
        data = {
            'max_tokens': max_tokens,
            'messages': messages,
            'model': model,
            'system': system,
            'tools': tools,
            'betas': betas,
            **kwargs,
        }

        logger.info(f'Sending request to {url} with headers: {headers}')

        async with httpx.AsyncClient(timeout=300.0) as client:
            response = await client.post(url, headers=headers, json=data)
            try:
                response_json = response.json()
                logger.info(f'Response status code: {response.status_code}')
                if response.status_code == 403:
                    raise APIStatusError(
                        message='API Credits Exceeded',
                        response=response,
                        body=response_json,
                    )
                if response.status_code != 200:
                    logger.error(f'Failed to execute API: {response_json}')
                    raise APIStatusError(
                        message=response_json['error'],
                        response=response,
                        body=response_json,
                    )
                # make response parsable via .parse()
                return self.with_parse(response_json)
            except Exception as e:
                logger.error(f'Failed to parse response JSON: {e}')
                raise


class LegacyAsyncMessages(AsyncMessages):
    @cached_property
    def with_raw_response(self) -> LegacyAsyncMessagesWithRawResponse:
        return LegacyAsyncMessagesWithRawResponse(self)


class LegacyAsyncBeta(AsyncBeta):
    @cached_property
    def messages(self) -> LegacyAsyncMessages:
        return LegacyAsyncMessages(self._client)


class LegacyAsyncBetaWithRawResponse(AsyncBetaWithRawResponse):
    @cached_property
    def messages(self) -> LegacyAsyncMessagesWithRawResponse:
        return LegacyAsyncMessagesWithRawResponse(self._beta.messages)


class LegacyUseClient(AsyncAnthropic):
    @cached_property
    def beta(self) -> LegacyAsyncBeta:
        return LegacyAsyncBeta(self)<|MERGE_RESOLUTION|>--- conflicted
+++ resolved
@@ -20,25 +20,20 @@
 class LegacyAsyncMessagesWithRawResponse(AsyncMessagesWithRawResponse):
     def __init__(self, messages: AsyncMessages) -> None:
         super().__init__(messages)
-<<<<<<< HEAD
-        self.create = self._legacy_use_create
+        self.api_key = getattr(messages._client, 'api_key', None)
+        if not self.api_key:
+            raise ValueError('LegacyUseClient requires an Anthropic API key')
         if not settings.LEGACYUSE_PROXY_BASE_URL:
             raise ValueError('LEGACYUSE_PROXY_BASE_URL is not set')
         self.base_url = settings.LEGACYUSE_PROXY_BASE_URL
-=======
-        self._api_key = getattr(messages._client, 'api_key', None)
+
         self.create = self._legacy_use_create
->>>>>>> 8ea4a40b
 
     def with_parse(self, response_json: dict) -> LegacyAPIResponse[BetaMessage]:
         # Create a proper httpx.Response with request information
         request = httpx.Request(
             method='POST',
-<<<<<<< HEAD
             url=self.base_url + 'create',
-=======
-            url=settings.LEGACYUSE_PROXY_BASE_URL + 'create',
->>>>>>> 8ea4a40b
             headers={'Content-Type': 'application/json'},
         )
         raw_response = httpx.Response(
@@ -53,11 +48,7 @@
             stream_cls=None,
             options=FinalRequestOptions(
                 method='POST',
-<<<<<<< HEAD
                 url=self.base_url + 'create',
-=======
-                url=settings.LEGACYUSE_PROXY_BASE_URL + 'create',
->>>>>>> 8ea4a40b
                 headers={'Content-Type': 'application/json'},
                 json_data=response_json,
                 post_parser=NotGiven(),
@@ -76,19 +67,9 @@
         betas: list[str],
         **kwargs,
     ) -> LegacyAPIResponse[BetaMessage]:
-<<<<<<< HEAD
         url = self.base_url + 'create'
         headers = {
-            'x-api-key': self._messages._client.api_key,
-=======
-        url = settings.LEGACYUSE_PROXY_BASE_URL + 'create'
-        api_key = self._api_key
-        if not api_key:
-            raise ValueError('LegacyUseClient requires an Anthropic API key')
-
-        headers = {
-            'x-api-key': api_key,
->>>>>>> 8ea4a40b
+            'x-api-key': self.api_key,
             'Content-Type': 'application/json',
         }
         data = {
