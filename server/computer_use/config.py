"""
Configuration for Computer Use API Gateway.
"""

from enum import StrEnum

# Beta feature flags
COMPUTER_USE_BETA_FLAG = 'computer-use-2024-10-22'
PROMPT_CACHING_BETA_FLAG = 'prompt-caching-2024-07-31'


class APIProvider(StrEnum):
    ANTHROPIC = 'anthropic'
    BEDROCK = 'bedrock'
    VERTEX = 'vertex'
<<<<<<< HEAD
    LEGACYUSE = 'legacyuse'
=======
    LEGACYUSE_PROXY = 'legacyuse'
>>>>>>> 2f9a4f29


PROVIDER_TO_DEFAULT_MODEL_NAME: dict[APIProvider, str] = {
    APIProvider.ANTHROPIC: 'claude-sonnet-4-20250514',
    APIProvider.BEDROCK: 'eu.anthropic.claude-sonnet-4-20250514-v1:0',
    APIProvider.VERTEX: 'claude-sonnet-4@20250514',
<<<<<<< HEAD
    APIProvider.LEGACYUSE: 'legacy-use-sonnet-4',  # model selection is handled server side
=======
    APIProvider.LEGACYUSE_PROXY: 'claude-sonnet-4-20250514',
>>>>>>> 2f9a4f29
}


def validate_provider(provider_str: str) -> APIProvider:
    """
    Validate and convert a provider string to an APIProvider enum value.

    Args:
        provider_str: String representation of the provider (e.g., "anthropic", "bedrock")

    Returns:
        APIProvider enum value

    Raises:
        ValueError: If the provider is invalid
    """
    try:
        return getattr(APIProvider, provider_str.upper())
    except (AttributeError, TypeError):
        # Fallback to default provider if invalid
        return APIProvider.ANTHROPIC


def get_default_model_name(provider: APIProvider) -> str:
    """
    Get the default model name for a given provider.
    """
    return PROVIDER_TO_DEFAULT_MODEL_NAME[provider]


def get_tool_version(model_name: str) -> str:
    """
    Get the tool version for a given model name.
    """
    if '3-7' in model_name or 'sonnet-4' in model_name:
        return 'computer_use_20250124'
    return 'computer_use_20241022'<|MERGE_RESOLUTION|>--- conflicted
+++ resolved
@@ -13,22 +13,14 @@
     ANTHROPIC = 'anthropic'
     BEDROCK = 'bedrock'
     VERTEX = 'vertex'
-<<<<<<< HEAD
-    LEGACYUSE = 'legacyuse'
-=======
     LEGACYUSE_PROXY = 'legacyuse'
->>>>>>> 2f9a4f29
 
 
 PROVIDER_TO_DEFAULT_MODEL_NAME: dict[APIProvider, str] = {
     APIProvider.ANTHROPIC: 'claude-sonnet-4-20250514',
     APIProvider.BEDROCK: 'eu.anthropic.claude-sonnet-4-20250514-v1:0',
     APIProvider.VERTEX: 'claude-sonnet-4@20250514',
-<<<<<<< HEAD
     APIProvider.LEGACYUSE: 'legacy-use-sonnet-4',  # model selection is handled server side
-=======
-    APIProvider.LEGACYUSE_PROXY: 'claude-sonnet-4-20250514',
->>>>>>> 2f9a4f29
 }
 
 
