--- conflicted
+++ resolved
@@ -14,17 +14,12 @@
 from sentry_sdk.integrations.fastapi import FastApiIntegration
 
 from server.computer_use import APIProvider
-<<<<<<< HEAD
-from server.routes import api_router, job_router, target_router
-=======
-from server.database import db
 from server.routes import (
     api_router,
     teaching_mode_router,
     job_router,
     target_router,
 )
->>>>>>> d3e13ae4
 from server.routes.diagnostics import diagnostics_router
 from server.routes.sessions import session_router, websocket_router
 from server.routes.settings import settings_router
