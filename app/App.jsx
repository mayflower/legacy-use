--- conflicted
+++ resolved
@@ -392,17 +392,15 @@
       {/* API Key Dialog */}
       <ApiKeyDialog open={apiKeyDialogOpen} onClose={() => setApiKeyDialogOpen(false)} />
 
-<<<<<<< HEAD
       {/* Onboarding Wizard */}
       <OnboardingWizard
         open={onboardingOpen}
         onClose={() => setOnboardingOpen(false)}
         onComplete={handleOnboardingComplete}
       />
-=======
+
       {/* Tawk.to Chat Widget */}
       <TawkChat />
->>>>>>> 425e26ae
     </SessionContext.Provider>
   );
 };
