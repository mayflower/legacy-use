--- conflicted
+++ resolved
@@ -398,12 +398,9 @@
         onClose={() => setOnboardingOpen(false)}
         onComplete={handleOnboardingComplete}
       />
-<<<<<<< HEAD
-=======
 
       {/* Tawk.to Chat Widget */}
       <TawkChat />
->>>>>>> 2f9a4f29
     </SessionContext.Provider>
   );
 };
