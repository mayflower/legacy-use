--- conflicted
+++ resolved
@@ -1,8 +1,6 @@
-<<<<<<< HEAD
-=======
+// biome-ignore assist/source/organizeImports: must be on top
 import CssBaseline from '@mui/material/CssBaseline';
 
->>>>>>> 8ea4a40b
 import Alert from '@mui/material/Alert';
 import Box from '@mui/material/Box';
 import Chip from '@mui/material/Chip';
