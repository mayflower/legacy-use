--- conflicted
+++ resolved
@@ -36,11 +36,7 @@
   const [queuedJobs, setQueuedJobs] = useState<Job[]>([]);
   const [executedJobs, setExecutedJobs] = useState<Job[]>([]);
   const [blockingJobs, setBlockingJobs] = useState<Job[]>([]);
-<<<<<<< HEAD
   const [runningJob, setRunningJob] = useState<Job | null>(null);
-=======
-  const [queueStatus, setQueueStatus] = useState<any>(null);
->>>>>>> b08d51cb
   const [loading, setLoading] = useState(true);
   const [error, setError] = useState<string | null>(null);
   const [showContainerDetails, setShowContainerDetails] = useState(false);
@@ -169,7 +165,6 @@
       // Get the target to get blocking jobs information
       const targetData = await getTarget(targetId as string);
 
-<<<<<<< HEAD
       // Group locally: running, queued, executed based on jobs + target info
       const blocking = targetData.blocking_jobs || [];
       const running = jobsData.find(job => job.status === 'running') || null;
@@ -184,33 +179,6 @@
       setBlockingJobs(blocking);
       setExecutedJobs(executed);
     } catch (err) {
-=======
-      // Fetch queue status
-      try {
-        const queueStatusData = await getJobQueueStatus();
-        setQueueStatus(queueStatusData);
-
-        // Separate jobs into queued and executed
-        // Get blocking jobs from the target data
-        const queued = jobsData.filter(job => job.status === 'queued');
-        const blocking = targetData.blocking_jobs || [];
-
-        // For executed jobs, filter out queued and blocking jobs
-        const blockingIds = new Set((blocking as any[]).map((job: any) => job.id));
-        const executed = jobsData.filter(
-          job => job.status !== 'queued' && !blockingIds.has(job.id), // Exclude jobs that are in the blocking list
-        );
-
-        setQueuedJobs(queued);
-        setBlockingJobs(blocking as any);
-        setExecutedJobs(executed);
-      } catch (queueErr) {
-        console.error('Error fetching queue status:', queueErr);
-        // If we can't get queue status, just show all jobs as executed
-        setExecutedJobs(jobsData);
-      }
-    } catch (err: any) {
->>>>>>> b08d51cb
       console.error('Error fetching jobs:', err);
       setError(`Failed to fetch jobs: ${err.message}`);
     }
