import ArrowBackIcon from '@mui/icons-material/ArrowBack';
import Box from '@mui/material/Box';
import Button from '@mui/material/Button';
import CircularProgress from '@mui/material/CircularProgress';
import Typography from '@mui/material/Typography';
import { useContext, useEffect, useState } from 'react';
import { Link as RouterLink, useLocation, useParams } from 'react-router-dom';
import type { Job, Session, Target, TargetBlockingJobsAnyOfItem } from '@/gen/endpoints';
import { SessionContext } from '../App';
import { deleteSession, getJobs, getSession, getSessions, getTarget } from '../services/apiService';
import DeleteSessionDialog from './DeleteSessionDialog';
import JobsSection from './JobsSection';
import SessionDetailsCard from './SessionDetailsCard';
import SessionSelector from './SessionSelector';
import TargetInfoCard from './TargetInfoCard';
import { getJobStatusChipColor } from '../utils/jobStatus';

const TargetDetails = () => {
  const { targetId } = useParams();
  const location = useLocation();
  const { setCurrentSession, setSelectedSessionId } = useContext(SessionContext);

  // Get sessionId from URL query params if it exists
  const queryParams = new URLSearchParams(location.search);
  const sessionIdFromUrl = queryParams.get('sessionId');

  const [target, setTarget] = useState<Target | null>(null);
  const [targetSessions, setTargetSessions] = useState<Session[]>([]);
  const [selectedSession, setSelectedSession] = useState<Session | null>(null);
  const [jobs, setJobs] = useState<Job[]>([]);
  const [queuedJobs, setQueuedJobs] = useState<Job[]>([]);
  const [executedJobs, setExecutedJobs] = useState<Job[]>([]);
<<<<<<< HEAD
  const [blockingJobs, setBlockingJobs] = useState<Job[]>([]);
  const [queueStatus, setQueueStatus] = useState<any>(null);
=======
  const [blockingJobs, setBlockingJobs] = useState<TargetBlockingJobsAnyOfItem[]>([]);
  const [runningJob, setRunningJob] = useState<Job | null>(null);
>>>>>>> 441c831c
  const [loading, setLoading] = useState(true);
  const [error, setError] = useState<string | null>(null);
  const [showContainerDetails, setShowContainerDetails] = useState(false);
  const [deleteDialogOpen, setDeleteDialogOpen] = useState(false);
  const [hardDelete, setHardDelete] = useState(false);
  const [deleteInProgress, setDeleteInProgress] = useState(false);
  const [activeTab, setActiveTab] = useState(0);
  const [copySnackbarOpen, setCopySnackbarOpen] = useState(false);

  useEffect(() => {
    const fetchTargetDetails = async () => {
      try {
        setLoading(true);

        // Fetch target information
        const targetData = await getTarget(targetId as string);
        setTarget(targetData);

        // Fetch all sessions for this target
        const sessionsData = await getSessions(true); // Include archived sessions
        const filteredSessions = sessionsData.filter(s => s.target_id === targetId);
        setTargetSessions(filteredSessions);

        // If there are sessions, select the appropriate one
        if (filteredSessions.length > 0) {
          let sessionToSelect: Session | undefined;

          // If we have a sessionId from URL, try to find that session
          if (sessionIdFromUrl) {
            sessionToSelect = filteredSessions.find(s => s.id === sessionIdFromUrl);
          }

          // If no session found from URL param, default to most recent
          if (!sessionToSelect) {
            // Sort sessions by creation date (newest first)
            const sortedSessions = [...filteredSessions].sort(
              (a, b) => new Date(b.created_at).getTime() - new Date(a.created_at).getTime(),
            );

            sessionToSelect = sortedSessions[0];
          }

          // Fetch detailed session information including container_status
          try {
            const detailedSession = await getSession((sessionToSelect as Session).id);
            setSelectedSession(detailedSession as any);
            setCurrentSession(detailedSession as any);
            setSelectedSessionId((detailedSession as any).id);
          } catch (err) {
            console.error('Error fetching detailed session:', err);
            // Fallback to basic session data
            setSelectedSession(sessionToSelect as Session);
            setCurrentSession(sessionToSelect as Session);
            setSelectedSessionId((sessionToSelect as Session).id);
          }

          // Fetch jobs for the selected session
          fetchJobsForSession();
        }

        setLoading(false);
      } catch (err: any) {
        console.error('Error fetching target details:', err);
        setError(`Failed to load target details: ${err.message}`);
        setLoading(false);
      }
    };

    fetchTargetDetails();

    // Clean up function
    return () => {
      setCurrentSession(null);
      setSelectedSessionId(null);
    };
  }, [targetId, sessionIdFromUrl, setCurrentSession, setSelectedSessionId]);

  // Add polling for session state updates
  useEffect(() => {
    // Only poll if we have a selected session and it's not archived
    if (selectedSession && !selectedSession.is_archived) {
      const pollInterval = window.setInterval(async () => {
        try {
          // Fetch the latest sessions data
          const sessionsData = await getSessions(true);
          const updatedSessions = sessionsData.filter(s => s.target_id === targetId);
          setTargetSessions(updatedSessions);

          // Update the selected session if it exists
          const updatedSession = updatedSessions.find(
            s => s.id === (selectedSession as Session).id,
          );
          if (updatedSession) {
            // Fetch detailed session information including container_status
            try {
              const detailedSession = await getSession(updatedSession.id);
              setSelectedSession(detailedSession as any);
              setCurrentSession(detailedSession as any);
            } catch (err) {
              console.error('Error fetching detailed session during polling:', err);
              // Fallback to basic session data
              setSelectedSession(updatedSession);
              setCurrentSession(updatedSession);
            }
          }

          // Fetch the latest jobs
          if (selectedSession) {
            fetchJobsForSession();
          }
        } catch (err) {
          console.error('Error polling updates:', err);
        }
      }, 5000); // Poll every 5 seconds

      return () => clearInterval(pollInterval);
    }
  }, [selectedSession, targetId, setCurrentSession]);

  const fetchJobsForSession = async () => {
    try {
      // Fetch jobs for this target without filtering by session
      const jobsData = await getJobs(targetId as string);
      setJobs(jobsData);

      // Get the target to get blocking jobs information
      const targetData = await getTarget(targetId as string);

<<<<<<< HEAD
      // Fetch queue status
      try {
        const queueStatusData = await getJobQueueStatus();
        setQueueStatus(queueStatusData);

        // Separate jobs into queued and executed
        // Get blocking jobs from the target data
        const queued = jobsData.filter(job => job.status === 'queued');
        const blocking = targetData.blocking_jobs || [];

        // For executed jobs, filter out queued and blocking jobs
        const blockingIds = new Set((blocking as any[]).map((job: any) => job.id));
        const executed = jobsData.filter(
          job => job.status !== 'queued' && !blockingIds.has(job.id), // Exclude jobs that are in the blocking list
        );

        setQueuedJobs(queued);
        setBlockingJobs(blocking as any);
        setExecutedJobs(executed);
      } catch (queueErr) {
        console.error('Error fetching queue status:', queueErr);
        // If we can't get queue status, just show all jobs as executed
        setExecutedJobs(jobsData);
      }
    } catch (err: any) {
=======
      // Group locally: running, queued, executed based on jobs + target info
      const blocking = targetData.blocking_jobs || [];
      const running = jobsData.find(job => job.status === 'running') || null;
      const queued = jobsData.filter(job => job.status === 'queued');
      const blockingIds = new Set(blocking.map(job => job.id));
      const executed = jobsData.filter(job => job.status !== 'queued' && !blockingIds.has(job.id));

      setRunningJob(running);
      setQueuedJobs(queued);
      setBlockingJobs(blocking);
      setExecutedJobs(executed);
    } catch (err) {
>>>>>>> 441c831c
      console.error('Error fetching jobs:', err);
      setError(`Failed to fetch jobs: ${err.message}`);
    }
  };

  const handleSessionChange = (event: any) => {
    const sessionId = event.target.value as string;
    const session = targetSessions.find(s => s.id === sessionId) as Session | undefined;

    // Fetch detailed session information including container_status
    try {
      getSession(sessionId).then(detailedSession => {
        setSelectedSession(detailedSession as any);
        setCurrentSession(detailedSession as any);
        setSelectedSessionId(sessionId);
      });
    } catch (err) {
      console.error('Error fetching detailed session:', err);
      // Fallback to basic session data
      if (session) {
        setSelectedSession(session);
        setCurrentSession(session);
        setSelectedSessionId(sessionId);
      }
    }

    // Update URL with the new session ID without navigating
    const newUrl = `/targets/${targetId}?sessionId=${sessionId}`;
    window.history.pushState({}, '', newUrl);

    if (session) {
      fetchJobsForSession();
    } else {
      setJobs([]);
      setQueuedJobs([]);
      setExecutedJobs([]);
    }
  };

  const getStatusColor = (status: string) => getJobStatusChipColor(status);

  const formatDate = (dateString?: string) => {
    if (!dateString) return 'N/A';
    const date = new Date(dateString);
    return date.toLocaleString();
  };

  const getDockerImageName = () => {
    // Only use the image information from container status
    if ((selectedSession as any)?.container_status?.image) {
      return (selectedSession as any).container_status.image;
    }

    // No fallback, just show that we don't have information
    return 'Unknown';
  };

  const getContainerName = (sessionId: string) => {
    if (!sessionId) return 'N/A';
    // Use the same naming convention as in the backend
    const shortId = sessionId.replace(/-/g, '').substring(0, 12);
    return `legacy-use-session-${shortId}`;
  };

  const fetchContainerStatus = async () => {
    try {
      // Fetch the updated sessions data
      const sessionsData = await getSessions();
      const updatedSessions = sessionsData.filter(s => s.target_id === targetId);
      setTargetSessions(updatedSessions);

      // Update the selected session if it exists
      if (selectedSession) {
        // Fetch detailed session information including container_status
        try {
          const detailedSession = await getSession((selectedSession as Session).id);
          setSelectedSession(detailedSession as any);
          setCurrentSession(detailedSession as any);
        } catch (err) {
          console.error('Error fetching detailed session during refresh:', err);
          // Fallback to basic session data
          const updatedSession = updatedSessions.find(
            s => s.id === (selectedSession as Session).id,
          );
          if (updatedSession) {
            setSelectedSession(updatedSession);
            setCurrentSession(updatedSession);
          }
        }
      }
    } catch (err) {
      console.error('Error refreshing session data:', err);
    }
  };

  const handleDeleteClick = () => {
    // If the session is already archived, set hardDelete to true
    setHardDelete(!!selectedSession?.is_archived);
    setDeleteDialogOpen(true);
  };

  const handleDeleteConfirm = async () => {
    try {
      setDeleteInProgress(true);
      if (!selectedSession?.id) throw new Error('No session selected');
      await deleteSession(selectedSession.id, hardDelete);

      // Refresh the sessions list
      const sessionsData = await getSessions(true);
      const filteredSessions = sessionsData.filter(s => s.target_id === targetId);
      setTargetSessions(filteredSessions);

      // Select another session if available, otherwise clear selection
      if (filteredSessions.length > 0) {
        setSelectedSession(filteredSessions[0]);
        setCurrentSession(filteredSessions[0]);
        fetchJobsForSession();
      } else {
        setSelectedSession(null);
        setCurrentSession(null);
        setJobs([]);
      }
    } catch (err: any) {
      console.error('Error deleting session:', err);
      setError(`Failed to delete session: ${err.message}`);
    } finally {
      setDeleteInProgress(false);
      setDeleteDialogOpen(false);
    }
  };

  const handleDeleteCancel = () => {
    if (deleteInProgress) return; // Prevent closing while delete is in progress
    setDeleteDialogOpen(false);
  };

  // Add a function to get state badge color
  const getStateBadgeColor = (state: string) => {
    switch (state) {
      case 'initializing':
        return 'warning';
      case 'authenticating':
        return 'info';
      case 'ready':
        return 'success';
      case 'destroying':
        return 'error';
      case 'destroyed':
        return 'default';
      default:
        return 'default';
    }
  };

  // Handle browser back/forward navigation
  useEffect(() => {
    const handlePopState = () => {
      // Get the updated sessionId from URL query params
      const params = new URLSearchParams(window.location.search);
      const newSessionId = params.get('sessionId');

      // Find that session in our list of target sessions
      if (newSessionId && targetSessions.length > 0) {
        const session = targetSessions.find(s => s.id === newSessionId);
        if (session) {
          setSelectedSession(session);
          setCurrentSession(session);
          setSelectedSessionId(newSessionId);
          fetchJobsForSession();
        }
      }
    };

    // Add event listener for browser back button
    window.addEventListener('popstate', handlePopState);

    // Clean up
    return () => {
      window.removeEventListener('popstate', handlePopState);
    };
  }, [targetSessions, setCurrentSession, setSelectedSessionId]);

  const handleCopyToClipboard = (text: string, event?: any) => {
    if (event) event.stopPropagation();
    navigator.clipboard
      .writeText(text)
      .then(() => {
        setCopySnackbarOpen(true);
      })
      .catch(err => {
        console.error('Error copying to clipboard:', err);
      });
  };

  const handleCopySnackbarClose = () => {
    setCopySnackbarOpen(false);
  };

  if (loading) {
    return (
      <Box sx={{ display: 'flex', justifyContent: 'center', mt: 4 }}>
        <CircularProgress />
      </Box>
    );
  }

  if (error) {
    return (
      <Box>
        <Button component={RouterLink} to="/targets" startIcon={<ArrowBackIcon />} sx={{ mb: 2 }}>
          Back to Targets
        </Button>
        <Typography color="error">{error}</Typography>
      </Box>
    );
  }

  if (!target) {
    return <Typography>Target not found</Typography>;
  }

  return (
    <Box>
      <Box sx={{ display: 'flex', justifyContent: 'space-between', alignItems: 'center', mb: 3 }}>
        <Button component={RouterLink} to="/targets" startIcon={<ArrowBackIcon />}>
          Back to Targets
        </Button>
      </Box>

      {target && (
        <>
          <Box sx={{ display: 'flex', alignItems: 'center', mb: 2 }}>
            <Typography variant="h4">
              {target.name || `Target ${String(target.id).substring(0, 8)}`}
            </Typography>
          </Box>

          <TargetInfoCard target={target} formatDate={formatDate} />

          <JobsSection
            jobs={jobs}
            blockingJobs={blockingJobs}
            queuedJobs={queuedJobs}
            executedJobs={executedJobs}
            runningJob={runningJob}
            activeTab={activeTab}
            setActiveTab={setActiveTab}
            targetId={targetId}
            selectedSession={selectedSession}
            setSelectedSessionId={setSelectedSessionId}
            formatDate={formatDate}
            getStatusColor={getStatusColor}
          />

          <SessionSelector
            targetSessions={targetSessions}
            selectedSession={selectedSession}
            handleSessionChange={handleSessionChange}
          />

          {selectedSession && (
            <SessionDetailsCard
              selectedSession={selectedSession}
              showContainerDetails={showContainerDetails}
              setShowContainerDetails={setShowContainerDetails}
              fetchContainerStatus={fetchContainerStatus}
              handleDeleteClick={handleDeleteClick}
              handleCopyToClipboard={handleCopyToClipboard}
              copySnackbarOpen={copySnackbarOpen}
              handleCopySnackbarClose={handleCopySnackbarClose}
              getDockerImageName={getDockerImageName}
              getContainerName={getContainerName}
              getStateBadgeColor={getStateBadgeColor}
            />
          )}
        </>
      )}

      <DeleteSessionDialog
        open={deleteDialogOpen}
        onClose={handleDeleteCancel}
        onConfirm={handleDeleteConfirm}
        hardDelete={hardDelete}
        deleteInProgress={deleteInProgress}
      />
    </Box>
  );
};

export default TargetDetails;<|MERGE_RESOLUTION|>--- conflicted
+++ resolved
@@ -30,13 +30,8 @@
   const [jobs, setJobs] = useState<Job[]>([]);
   const [queuedJobs, setQueuedJobs] = useState<Job[]>([]);
   const [executedJobs, setExecutedJobs] = useState<Job[]>([]);
-<<<<<<< HEAD
-  const [blockingJobs, setBlockingJobs] = useState<Job[]>([]);
-  const [queueStatus, setQueueStatus] = useState<any>(null);
-=======
   const [blockingJobs, setBlockingJobs] = useState<TargetBlockingJobsAnyOfItem[]>([]);
   const [runningJob, setRunningJob] = useState<Job | null>(null);
->>>>>>> 441c831c
   const [loading, setLoading] = useState(true);
   const [error, setError] = useState<string | null>(null);
   const [showContainerDetails, setShowContainerDetails] = useState(false);
@@ -165,33 +160,6 @@
       // Get the target to get blocking jobs information
       const targetData = await getTarget(targetId as string);
 
-<<<<<<< HEAD
-      // Fetch queue status
-      try {
-        const queueStatusData = await getJobQueueStatus();
-        setQueueStatus(queueStatusData);
-
-        // Separate jobs into queued and executed
-        // Get blocking jobs from the target data
-        const queued = jobsData.filter(job => job.status === 'queued');
-        const blocking = targetData.blocking_jobs || [];
-
-        // For executed jobs, filter out queued and blocking jobs
-        const blockingIds = new Set((blocking as any[]).map((job: any) => job.id));
-        const executed = jobsData.filter(
-          job => job.status !== 'queued' && !blockingIds.has(job.id), // Exclude jobs that are in the blocking list
-        );
-
-        setQueuedJobs(queued);
-        setBlockingJobs(blocking as any);
-        setExecutedJobs(executed);
-      } catch (queueErr) {
-        console.error('Error fetching queue status:', queueErr);
-        // If we can't get queue status, just show all jobs as executed
-        setExecutedJobs(jobsData);
-      }
-    } catch (err: any) {
-=======
       // Group locally: running, queued, executed based on jobs + target info
       const blocking = targetData.blocking_jobs || [];
       const running = jobsData.find(job => job.status === 'running') || null;
@@ -204,7 +172,6 @@
       setBlockingJobs(blocking);
       setExecutedJobs(executed);
     } catch (err) {
->>>>>>> 441c831c
       console.error('Error fetching jobs:', err);
       setError(`Failed to fetch jobs: ${err.message}`);
     }
